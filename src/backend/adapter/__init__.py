__all__ = ["Anki", "CloudLectureTranslatorASR", "KitLLM", "LMStudioLLM", "PyPDF2Reader"]

<<<<<<< HEAD
from .anki import Anki
from .cloud_lecture_translator import CloudLectureTranslatorASR
=======
from .anki_module import Anki
>>>>>>> fb25ea71
from .kit_llm import KitLLM
from .lm_studio_llm import LMStudioLLM
from .pypdf2_reader import PyPDF2Reader<|MERGE_RESOLUTION|>--- conflicted
+++ resolved
@@ -1,11 +1,7 @@
 __all__ = ["Anki", "CloudLectureTranslatorASR", "KitLLM", "LMStudioLLM", "PyPDF2Reader"]
 
-<<<<<<< HEAD
-from .anki import Anki
 from .cloud_lecture_translator import CloudLectureTranslatorASR
-=======
 from .anki_module import Anki
->>>>>>> fb25ea71
 from .kit_llm import KitLLM
 from .lm_studio_llm import LMStudioLLM
 from .pypdf2_reader import PyPDF2Reader