--- conflicted
+++ resolved
@@ -716,11 +716,7 @@
         self.srs = srs
         self.found_cards = found_cards
 
-<<<<<<< HEAD
     def act(self, _: Callable[[str, Optional[bool]], None] | None = None) -> Optional["AbstractActionState"]:
-=======
-    def act(self) -> Optional["AbstractActionState"]:
->>>>>>> f3c41a0a
         for attempt in range(self.MAX_ATTEMPTS):
             deck_list = "\n".join([f" * {it.name}" for it in self.srs.get_all_decks()])
             prompt = self._prompt_template.format(deck_list=deck_list, user_input=self.user_prompt)
