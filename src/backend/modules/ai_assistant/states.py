--- conflicted
+++ resolved
@@ -47,11 +47,7 @@
 {user_input}
 
 If you think the user wants you to **interact** with the flashcard system (e.g. creating, modifying, or deleting cards or decks), please answer "task".
-<<<<<<< HEAD
-If the user wants to know something about the content of the flashcards, please answer "question".
-=======
-If the user wants you to answer a question about the content of the flashcards or about the system itself, please answer "question".
->>>>>>> e4c376a0
+If the user wants to know something about the content of the flashcards or about the system itself, please answer "question".
 If the user wants to **enter study mode**, such as learning or reviewing a specific deck, please answer "study".
 Do not answer anything else.
 """
