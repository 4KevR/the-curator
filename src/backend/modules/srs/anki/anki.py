--- conflicted
+++ resolved
@@ -8,11 +8,7 @@
 import anki.cards
 from anki.cards import CardId
 from anki.collection import Collection
-<<<<<<< HEAD
-from anki.consts import CardType, CardQueue
-=======
 from anki.consts import CardQueue, CardType
->>>>>>> 59e5a6e3
 from anki.decks import DeckId
 from anki.errors import NotFoundError
 from anki.exporting import AnkiPackageExporter
@@ -22,15 +18,6 @@
 from overrides import override
 from typeguard import typechecked
 
-<<<<<<< HEAD
-from src.backend.modules.srs.abstract_srs import AbstractSRS
-from src.backend.modules.srs.abstract_srs import (
-    DeckID,
-    CardID,
-    AbstractDeck,
-    AbstractCard,
-    AbstractTemporaryCollection,
-=======
 from src.backend.modules.ai_assistant.user_state import UserContext, UserState, allowed_in_states
 from src.backend.modules.srs.abstract_srs import (
     AbstractCard,
@@ -39,7 +26,6 @@
     AbstractTemporaryCollection,
     CardID,
     DeckID,
->>>>>>> 59e5a6e3
     TmpCollectionID,
 )
 
@@ -634,10 +620,7 @@
         card.answer = grade_map[ease]
         self.col.update_card(card)
 
-<<<<<<< HEAD
-=======
-    @allowed_in_states(UserState.IN_DECK)
->>>>>>> 59e5a6e3
+    @allowed_in_states(UserState.IN_DECK)
     def set_review_stats(self, card_id: int, reps: int = None, lapses: int = None, left: int = None) -> None:
         """
         :reps: total number of reviews
