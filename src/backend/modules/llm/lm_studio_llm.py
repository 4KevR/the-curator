# Meta-Llama-3.1-8B-Instruct
# The above model is deployed locally in LM Studio.
# First check the port usage, the default port is 1234.
# Then start the server using "lms server start"

from openai import OpenAI
from overrides import overrides

from src.backend.modules.llm.abstract_llm import AbstractLLM


class LMStudioLLM(AbstractLLM):
    """Adapter for LLM Studio."""

    def __init__(
        self,
        model: str,
        default_temperature: float,
        default_max_tokens: int,
        add_no_think: bool = False,
    ):
        """Initialize the LLM Studio client."""
        self.client = OpenAI(base_url="http://localhost:1234/v1", api_key="lm-studio")
        self.default_temperature = default_temperature
        self.default_max_tokens = default_max_tokens
        self.model = model
        self.add_no_think = add_no_think

<<<<<<< HEAD
    # TODO: What is this function for?
    def map_messages_for_lmstudio(
        self,
        messages: list[dict[str, str]],
    ) -> list[dict[str, list[str]]]:
        """
        Convert messages so that 'content' is always a list of strings.
        """
        mapped = []
        for msg in messages:
            # If content is already a list, leave it; otherwise, wrap in a list
            content = msg["content"]
            if isinstance(content, list):
                # Only keep string elements
                content = [str(c) for c in content if isinstance(c, str) or isinstance(c, (int, float))]
            else:
                content = [str(content)]
            mapped.append({"role": msg["role"], "content": content})
        return mapped

=======
>>>>>>> 20050159
    @overrides
    def generate(
        self,
        messages: list[dict[str, str]],
        temperature: float | None = None,
        max_tokens: int | None = None,
    ) -> str:
        if temperature is None:
            temperature = self.default_temperature
        if max_tokens is None:
            max_tokens = self.default_max_tokens

        if self.add_no_think:
            messages[-1]["content"] = messages[-1]["content"] + "\n\\no_think"

        # This works, be quiet
        # noinspection PyTypeChecker
<<<<<<< HEAD
        # messages = self.map_messages_for_lmstudio(messages)
=======
>>>>>>> 20050159
        return (
            self.client.chat.completions.create(
                model=self.model,
                messages=messages,
                temperature=temperature,
                max_tokens=max_tokens,
            )
            .choices[0]
            .message.content
        )<|MERGE_RESOLUTION|>--- conflicted
+++ resolved
@@ -26,29 +26,6 @@
         self.model = model
         self.add_no_think = add_no_think
 
-<<<<<<< HEAD
-    # TODO: What is this function for?
-    def map_messages_for_lmstudio(
-        self,
-        messages: list[dict[str, str]],
-    ) -> list[dict[str, list[str]]]:
-        """
-        Convert messages so that 'content' is always a list of strings.
-        """
-        mapped = []
-        for msg in messages:
-            # If content is already a list, leave it; otherwise, wrap in a list
-            content = msg["content"]
-            if isinstance(content, list):
-                # Only keep string elements
-                content = [str(c) for c in content if isinstance(c, str) or isinstance(c, (int, float))]
-            else:
-                content = [str(content)]
-            mapped.append({"role": msg["role"], "content": content})
-        return mapped
-
-=======
->>>>>>> 20050159
     @overrides
     def generate(
         self,
@@ -66,10 +43,6 @@
 
         # This works, be quiet
         # noinspection PyTypeChecker
-<<<<<<< HEAD
-        # messages = self.map_messages_for_lmstudio(messages)
-=======
->>>>>>> 20050159
         return (
             self.client.chat.completions.create(
                 model=self.model,
